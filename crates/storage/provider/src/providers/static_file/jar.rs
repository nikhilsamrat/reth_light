use super::{
    metrics::{StaticFileProviderMetrics, StaticFileProviderOperation},
    LoadedJarRef,
};
use crate::{
    to_range, BlockHashReader, BlockNumReader, HeaderProvider, ReceiptProvider,
    TransactionsProvider,
};
use alloy_consensus::transaction::{SignerRecoverable, TransactionMeta};
use alloy_eips::{eip2718::Encodable2718, BlockHashOrNumber};
use alloy_primitives::{Address, BlockHash, BlockNumber, TxHash, TxNumber, B256, U256};
use reth_chainspec::ChainInfo;
use reth_db::static_file::{
    BlockHashMask, BodyIndicesMask, HeaderMask, HeaderWithHashMask, ReceiptMask, StaticFileCursor,
    TDWithHashMask, TotalDifficultyMask, TransactionMask,
};
use reth_db_api::{
    models::StoredBlockBodyIndices,
    table::{Decompress, ValueInner},
};
use reth_node_types::NodePrimitives;
use reth_primitives_traits::{SealedHeader, SignedTransaction};
use reth_storage_api::BlockBodyIndicesProvider;
use reth_storage_errors::provider::{ProviderError, ProviderResult};
use std::{
    fmt::Debug,
    ops::{Deref, RangeBounds, RangeInclusive},
    sync::Arc,
};
/// Provider over a specific `NippyJar` and range.
#[derive(Debug)]
pub struct StaticFileJarProvider<'a, N> {
    /// Main static file segment
    jar: LoadedJarRef<'a>,
    /// Another kind of static file segment to help query data from the main one.
    auxiliary_jar: Option<Box<Self>>,
    /// Metrics for the static files.
    metrics: Option<Arc<StaticFileProviderMetrics>>,
    /// Node primitives
    _pd: std::marker::PhantomData<N>,
}

impl<'a, N: NodePrimitives> Deref for StaticFileJarProvider<'a, N> {
    type Target = LoadedJarRef<'a>;
    fn deref(&self) -> &Self::Target {
        &self.jar
    }
}

impl<'a, N: NodePrimitives> From<LoadedJarRef<'a>> for StaticFileJarProvider<'a, N> {
    fn from(value: LoadedJarRef<'a>) -> Self {
        StaticFileJarProvider {
            jar: value,
            auxiliary_jar: None,
            metrics: None,
            _pd: Default::default(),
        }
    }
}

impl<'a, N: NodePrimitives> StaticFileJarProvider<'a, N> {
    /// Provides a cursor for more granular data access.
    pub fn cursor<'b>(&'b self) -> ProviderResult<StaticFileCursor<'a>>
    where
        'b: 'a,
    {
        let result = StaticFileCursor::new(self.value(), self.mmap_handle())?;

        if let Some(metrics) = &self.metrics {
            metrics.record_segment_operation(
                self.segment(),
                StaticFileProviderOperation::InitCursor,
                None,
            );
        }

        Ok(result)
    }

    /// Adds a new auxiliary static file to help query data from the main one
    pub fn with_auxiliary(mut self, auxiliary_jar: Self) -> Self {
        self.auxiliary_jar = Some(Box::new(auxiliary_jar));
        self
    }

    /// Enables metrics on the provider.
    pub fn with_metrics(mut self, metrics: Arc<StaticFileProviderMetrics>) -> Self {
        self.metrics = Some(metrics);
        self
    }
}

impl<N: NodePrimitives<BlockHeader: ValueInner>> HeaderProvider for StaticFileJarProvider<'_, N> {
    type Header = N::BlockHeader;

    fn header(&self, block_hash: &BlockHash) -> ProviderResult<Option<Self::Header>> {
        Ok(self
            .cursor()?
            .get_two::<HeaderWithHashMask<Self::Header>>(block_hash.into())?
            .filter(|(_, hash)| hash == block_hash)
            .map(|(header, _)| header))
    }

    fn header_by_number(&self, num: BlockNumber) -> ProviderResult<Option<Self::Header>> {
        self.cursor()?.get_one::<HeaderMask<Self::Header>>(num.into())
    }

    fn header_td(&self, block_hash: &BlockHash) -> ProviderResult<Option<U256>> {
        Ok(self
            .cursor()?
            .get_two::<TDWithHashMask>(block_hash.into())?
            .filter(|(_, hash)| hash == block_hash)
            .map(|(td, _)| td.into()))
    }

    fn header_td_by_number(&self, num: BlockNumber) -> ProviderResult<Option<U256>> {
        Ok(self.cursor()?.get_one::<TotalDifficultyMask>(num.into())?.map(Into::into))
    }

    fn headers_range(
        &self,
        range: impl RangeBounds<BlockNumber>,
    ) -> ProviderResult<Vec<Self::Header>> {
        let range = to_range(range);

        let mut cursor = self.cursor()?;
        let mut headers = Vec::with_capacity((range.end - range.start) as usize);

        for num in range {
            if let Some(header) = cursor.get_one::<HeaderMask<Self::Header>>(num.into())? {
                headers.push(header);
            }
        }

        Ok(headers)
    }

    fn sealed_header(
        &self,
        number: BlockNumber,
    ) -> ProviderResult<Option<SealedHeader<Self::Header>>> {
        Ok(self
            .cursor()?
            .get_two::<HeaderWithHashMask<Self::Header>>(number.into())?
            .map(|(header, hash)| SealedHeader::new(header, hash)))
    }

    fn sealed_headers_while(
        &self,
        range: impl RangeBounds<BlockNumber>,
        mut predicate: impl FnMut(&SealedHeader<Self::Header>) -> bool,
    ) -> ProviderResult<Vec<SealedHeader<Self::Header>>> {
        let range = to_range(range);

        let mut cursor = self.cursor()?;
        let mut headers = Vec::with_capacity((range.end - range.start) as usize);

        for number in range {
            if let Some((header, hash)) =
                cursor.get_two::<HeaderWithHashMask<Self::Header>>(number.into())?
            {
                let sealed = SealedHeader::new(header, hash);
                if !predicate(&sealed) {
                    break
                }
                headers.push(sealed);
            }
        }
        Ok(headers)
    }
}

impl<N: NodePrimitives> BlockHashReader for StaticFileJarProvider<'_, N> {
    fn block_hash(&self, number: u64) -> ProviderResult<Option<B256>> {
        self.cursor()?.get_one::<BlockHashMask>(number.into())
    }

    fn canonical_hashes_range(
        &self,
        start: BlockNumber,
        end: BlockNumber,
    ) -> ProviderResult<Vec<B256>> {
        let mut cursor = self.cursor()?;
        let mut hashes = Vec::with_capacity((end - start) as usize);

        for number in start..end {
            if let Some(hash) = cursor.get_one::<BlockHashMask>(number.into())? {
                hashes.push(hash)
            }
        }
        Ok(hashes)
    }
}

impl<N: NodePrimitives> BlockNumReader for StaticFileJarProvider<'_, N> {
    fn chain_info(&self) -> ProviderResult<ChainInfo> {
        // Information on live database
        Err(ProviderError::UnsupportedProvider)
    }

    fn best_block_number(&self) -> ProviderResult<BlockNumber> {
        // Information on live database
        Err(ProviderError::UnsupportedProvider)
    }

    fn last_block_number(&self) -> ProviderResult<BlockNumber> {
        // Information on live database
        Err(ProviderError::UnsupportedProvider)
    }

    fn block_number(&self, hash: B256) -> ProviderResult<Option<BlockNumber>> {
        let mut cursor = self.cursor()?;

        Ok(cursor
            .get_one::<BlockHashMask>((&hash).into())?
            .and_then(|res| (res == hash).then(|| cursor.number()).flatten()))
    }
}

impl<N: NodePrimitives<SignedTx: Decompress + SignedTransaction>> TransactionsProvider
    for StaticFileJarProvider<'_, N>
{
    type Transaction = N::SignedTx;

    fn transaction_id(&self, hash: TxHash) -> ProviderResult<Option<TxNumber>> {
        let mut cursor = self.cursor()?;

        Ok(cursor
            .get_one::<TransactionMask<Self::Transaction>>((&hash).into())?
            .and_then(|res| (res.trie_hash() == hash).then(|| cursor.number()).flatten()))
    }

    fn transaction_by_id(&self, num: TxNumber) -> ProviderResult<Option<Self::Transaction>> {
        self.cursor()?.get_one::<TransactionMask<Self::Transaction>>(num.into())
    }

    fn transaction_by_id_unhashed(
        &self,
        num: TxNumber,
    ) -> ProviderResult<Option<Self::Transaction>> {
        self.cursor()?.get_one::<TransactionMask<Self::Transaction>>(num.into())
    }

    fn transaction_by_hash(&self, hash: TxHash) -> ProviderResult<Option<Self::Transaction>> {
        self.cursor()?.get_one::<TransactionMask<Self::Transaction>>((&hash).into())
    }

    fn transaction_by_hash_with_meta(
        &self,
        _hash: TxHash,
    ) -> ProviderResult<Option<(Self::Transaction, TransactionMeta)>> {
        // Information required on indexing table [`tables::TransactionBlocks`]
        Err(ProviderError::UnsupportedProvider)
    }

    fn transaction_block(&self, _id: TxNumber) -> ProviderResult<Option<BlockNumber>> {
        // Information on indexing table [`tables::TransactionBlocks`]
        Err(ProviderError::UnsupportedProvider)
    }

    fn transactions_by_block(
        &self,
        _block_id: BlockHashOrNumber,
    ) -> ProviderResult<Option<Vec<Self::Transaction>>> {
        // Related to indexing tables. Live database should get the tx_range and call static file
        // provider with `transactions_by_tx_range` instead.
        Err(ProviderError::UnsupportedProvider)
    }

    fn transactions_by_block_range(
        &self,
        _range: impl RangeBounds<BlockNumber>,
    ) -> ProviderResult<Vec<Vec<Self::Transaction>>> {
        // Related to indexing tables. Live database should get the tx_range and call static file
        // provider with `transactions_by_tx_range` instead.
        Err(ProviderError::UnsupportedProvider)
    }

    fn transactions_by_tx_range(
        &self,
        range: impl RangeBounds<TxNumber>,
    ) -> ProviderResult<Vec<Self::Transaction>> {
        let range = to_range(range);
        let mut cursor = self.cursor()?;
        let mut txes = Vec::with_capacity((range.end - range.start) as usize);

        for num in range {
            if let Some(tx) = cursor.get_one::<TransactionMask<Self::Transaction>>(num.into())? {
                txes.push(tx)
            }
        }
        Ok(txes)
    }

    fn senders_by_tx_range(
        &self,
        range: impl RangeBounds<TxNumber>,
    ) -> ProviderResult<Vec<Address>> {
        let txs = self.transactions_by_tx_range(range)?;
        Ok(reth_primitives_traits::transaction::recover::recover_signers(&txs)?)
    }

    fn transaction_sender(&self, num: TxNumber) -> ProviderResult<Option<Address>> {
        Ok(self
            .cursor()?
            .get_one::<TransactionMask<Self::Transaction>>(num.into())?
            .and_then(|tx| tx.recover_signer().ok()))
    }
}

impl<N: NodePrimitives<SignedTx: Decompress + SignedTransaction, Receipt: Decompress>>
    ReceiptProvider for StaticFileJarProvider<'_, N>
{
    type Receipt = N::Receipt;

    fn receipt(&self, num: TxNumber) -> ProviderResult<Option<Self::Receipt>> {
        self.cursor()?.get_one::<ReceiptMask<Self::Receipt>>(num.into())
    }

    fn receipt_by_hash(&self, hash: TxHash) -> ProviderResult<Option<Self::Receipt>> {
        if let Some(tx_static_file) = &self.auxiliary_jar {
            if let Some(num) = tx_static_file.transaction_id(hash)? {
                return self.receipt(num)
            }
        }
        Ok(None)
    }

    fn receipts_by_block(
        &self,
        _block: BlockHashOrNumber,
    ) -> ProviderResult<Option<Vec<Self::Receipt>>> {
        // Related to indexing tables. StaticFile should get the tx_range and call static file
        // provider with `receipt()` instead for each
        Err(ProviderError::UnsupportedProvider)
    }

    fn receipts_by_tx_range(
        &self,
        range: impl RangeBounds<TxNumber>,
    ) -> ProviderResult<Vec<Self::Receipt>> {
        let range = to_range(range);
        let mut cursor = self.cursor()?;
        let mut receipts = Vec::with_capacity((range.end - range.start) as usize);

        for num in range {
            if let Some(tx) = cursor.get_one::<ReceiptMask<Self::Receipt>>(num.into())? {
                receipts.push(tx)
            }
        }
        Ok(receipts)
    }

    fn receipts_by_block_range(
        &self,
<<<<<<< HEAD
        id: BlockHashOrNumber,
        _: u64,
    ) -> ProviderResult<Option<Withdrawals>> {
        if let Some(num) = id.as_number() {
            return Ok(self
                .cursor()?
                .get_one::<WithdrawalsMask>(num.into())?
                .and_then(|s| s.withdrawals))
        }
        // Only accepts block number queries
        Err(ProviderError::UnsupportedProvider)
    }
}

impl<N: FullNodePrimitives<BlockHeader: ValueInner>> OmmersProvider for StaticFileJarProvider<'_, N> {
    fn ommers(&self, id: BlockHashOrNumber) -> ProviderResult<Option<Vec<Self::Header>>> {
        if let Some(num) = id.as_number() {
            return Ok(self
                .cursor()?
                .get_one::<OmmersMask<Self::Header>>(num.into())?
                .map(|s| s.ommers))
        }
        // Only accepts block number queries
=======
        _block_range: RangeInclusive<BlockNumber>,
    ) -> ProviderResult<Vec<Vec<Self::Receipt>>> {
        // Related to indexing tables. StaticFile should get the tx_range and call static file
        // provider with `receipt()` instead for each
>>>>>>> 127595e2
        Err(ProviderError::UnsupportedProvider)
    }
}

impl<N: NodePrimitives> BlockBodyIndicesProvider for StaticFileJarProvider<'_, N> {
    fn block_body_indices(&self, num: u64) -> ProviderResult<Option<StoredBlockBodyIndices>> {
        self.cursor()?.get_one::<BodyIndicesMask>(num.into())
    }

    fn block_body_indices_range(
        &self,
        range: RangeInclusive<BlockNumber>,
    ) -> ProviderResult<Vec<StoredBlockBodyIndices>> {
        let mut cursor = self.cursor()?;
        let mut indices = Vec::with_capacity((range.end() - range.start() + 1) as usize);

        for num in range {
            if let Some(block) = cursor.get_one::<BodyIndicesMask>(num.into())? {
                indices.push(block)
            }
        }
        Ok(indices)
    }
}<|MERGE_RESOLUTION|>--- conflicted
+++ resolved
@@ -353,36 +353,10 @@
 
     fn receipts_by_block_range(
         &self,
-<<<<<<< HEAD
-        id: BlockHashOrNumber,
-        _: u64,
-    ) -> ProviderResult<Option<Withdrawals>> {
-        if let Some(num) = id.as_number() {
-            return Ok(self
-                .cursor()?
-                .get_one::<WithdrawalsMask>(num.into())?
-                .and_then(|s| s.withdrawals))
-        }
-        // Only accepts block number queries
-        Err(ProviderError::UnsupportedProvider)
-    }
-}
-
-impl<N: FullNodePrimitives<BlockHeader: ValueInner>> OmmersProvider for StaticFileJarProvider<'_, N> {
-    fn ommers(&self, id: BlockHashOrNumber) -> ProviderResult<Option<Vec<Self::Header>>> {
-        if let Some(num) = id.as_number() {
-            return Ok(self
-                .cursor()?
-                .get_one::<OmmersMask<Self::Header>>(num.into())?
-                .map(|s| s.ommers))
-        }
-        // Only accepts block number queries
-=======
         _block_range: RangeInclusive<BlockNumber>,
     ) -> ProviderResult<Vec<Vec<Self::Receipt>>> {
         // Related to indexing tables. StaticFile should get the tx_range and call static file
         // provider with `receipt()` instead for each
->>>>>>> 127595e2
         Err(ProviderError::UnsupportedProvider)
     }
 }
